--- conflicted
+++ resolved
@@ -11,13 +11,10 @@
 type CredentialService interface {
 	// Create a new credential from the credentials.Creator for an existing account.
 	Create(credentials.Creator) error
-<<<<<<< HEAD
 	// List lists all credentials of the currently authenticated account.
 	List(_ *CredentialListParams) (CredentialIterator, error)
-=======
 	// Disable an existing credential.
 	Disable(fingerprint string) error
->>>>>>> ed13f28f
 }
 
 func newCredentialService(client *Client) CredentialService {
@@ -78,7 +75,6 @@
 	return nil
 }
 
-<<<<<<< HEAD
 // CredentialListParams are the parameters than configure credential listing.
 type CredentialListParams struct{}
 
@@ -110,7 +106,8 @@
 	return &credentialIterator{
 		credentials: creds,
 	}, nil
-=======
+}
+  
 // Disable an existing credential.
 func (s credentialService) Disable(fingerprint string) error {
 	err := api.ValidateShortCredentialFingerprint(fingerprint)
@@ -128,5 +125,4 @@
 	}
 
 	return s.client.httpClient.UpdateCredential(fingerprint, req)
->>>>>>> ed13f28f
 }