package secrethub

import (
	"crypto/x509"
	"encoding/base64"
	"encoding/json"
	"fmt"
	"strings"

	"github.com/secrethub/secrethub-go/internals/api"

	"github.com/secrethub/secrethub-go/internals/crypto"
	"github.com/secrethub/secrethub-go/internals/errio"
)

// Errors
var (
	ErrInvalidCredential                 = errClient.Code("invalid_credential")
	ErrInvalidNumberOfCredentialSegments = errClient.Code("invalid_number_of_credential_segments").ErrorPref("credential contains an invalid number of segments: %d")
	ErrEmptyCredentialHeader             = errClient.Code("invalid_empty_credential_header").Error("credential header cannot be empty")
	ErrEmptyCredentialPassphrase         = errClient.Code("invalid_empty_credential_passphrase").Error("credential passphrase cannot be empty for encrypted credentials")
	ErrInvalidCredentialHeaderField      = errClient.Code("invalid_credential_header_field").ErrorPref("invalid header field: %s")
	ErrCannotDecodeCredentialHeader      = errClient.Code("invalid_credential_header").ErrorPref("cannot decode credential header: %v")
	ErrUnsupportedCredentialType         = errClient.Code("unsupported_credential_type").ErrorPref("unsupported credential type: %s")
	ErrCannotDecodeCredentialPayload     = errClient.Code("invalid_credential_header").ErrorPref("cannot decode credential payload: %v")
	ErrCannotDecodeEncryptedCredential   = errClient.Code("cannot_decode_encrypted_credential").Error("cannot decode an encrypted credential without a key")
	ErrCannotDecryptCredential           = errClient.Code("cannot_decrypt_credential").Error("passphrase is incorrect")
	ErrInvalidKey                        = errClient.Code("invalid_key").Error("the given key is not valid for the encryption algorithm")
)

var (
	// DefaultCredentialParser defines the default parser for credentials.
	DefaultCredentialParser = NewCredentialParser(DefaultCredentialDecoders)
	// DefaultCredentialDecoders defines the default list of supported decoders.
	DefaultCredentialDecoders = []CredentialDecoder{RSAPrivateKeyDecoder{}}
	// DefaultCredentialEncoding defines the default encoding used for encoding credential segments.
	DefaultCredentialEncoding = base64.URLEncoding.WithPadding(base64.NoPadding)
)

// Verifier exports verification bytes that can be used to verify signed data is processed by the owner of a signer.
type Verifier interface {
	// Fingerprint returns an identifier by which the server can identify the credential, e.g. a username of a fingerprint.
	Fingerprint() (string, error)
	// Verifier returns the data to be stored server side to verify an http request authenticated with this credential.
	Verifier() ([]byte, error)
	// Type returns what type of credential this is.
	Type() api.CredentialType
}

// Credential used to be an interface that contained functions to encrypt, decrypt and authenticate.
// We'll migrate away from using it and use smaller interfaces instead.
// See Verifier, Decrypter and Encrypter for the smaller interfaces.
type Credential interface {
	Verifier
	// Export exports the credential in a format that can be decoded by its Decoder.
	Export() []byte
	// Decoder returns a decoder that can decode an exported key back into a Credential.
	Decoder() CredentialDecoder
}

// NewCredential is a shorthand function to decode a credential string and optionally
// decrypt it with a passphrase. When an encrypted credential is given, the passphrase
// cannot be empty.
//
// Note that when you want to customize the process of parsing and decoding/decrypting
// a credential (e.g. to prompt only for a passphrase when the credential is encrypted),
// it is recommended you use a CredentialParser instead (e.g. DefaultCredentialParser).
func NewCredential(credential string, passphrase string) (*RSACredential, error) {
	encoded, err := DefaultCredentialParser.Parse(credential)
	if err != nil {
		return nil, errio.Error(err)
	}

	if encoded.IsEncrypted() {
		if passphrase == "" {
			return nil, ErrEmptyCredentialPassphrase
		}

		key, err := NewPassBasedKey([]byte(passphrase))
		if err != nil {
			return nil, err
		}

		credential, err := encoded.DecodeEncrypted(key)
		if crypto.IsWrongKey(err) {
			return nil, ErrCannotDecryptCredential
		}
		return credential, err
	}

	return encoded.Decode()
}

// CredentialDecoder converts a payload into a Credential.
type CredentialDecoder interface {
	// Decode decodes a payload into a Credential.
	Decode(payload []byte) (*RSACredential, error)
	// Name returns the name of the encoding.
	Name() string
}

// EncodedCredential is an intermediary format for encoding and decoding credentials.
type EncodedCredential struct {
	// Raw is the raw credential string.
	// Populated when you Parse a credential.
	Raw string
	// Header is the decoded first part of the credential string.
	Header map[string]interface{}
	// RawHeader is the first part of the credential string, encoded as json.
	RawHeader []byte
	// Payload is the second part of the credential string.
	Payload []byte
	// EncryptionAlgorithm contains the name of the encryption algorithm if the payload is encrypted.
	EncryptionAlgorithm string
	// Decoder is used to decode the payload into a Credential.
	// Populated when you Parse a credential string.
	Decoder CredentialDecoder
}

// Decode decodes an unencrypted credential string into a Credential.
func (c EncodedCredential) Decode() (*RSACredential, error) {
	if c.IsEncrypted() {
		return nil, ErrCannotDecodeEncryptedCredential
	}

	return c.Decoder.Decode(c.Payload)
}

// DecodeEncrypted decodes and decrypts an encrypted credential string
// using the given key.
func (c EncodedCredential) DecodeEncrypted(key PassBasedKey) (*RSACredential, error) {
	if key.Name() != c.EncryptionAlgorithm {
		return nil, ErrInvalidKey
	}

	payload, err := key.Decrypt(c.Payload, c.RawHeader)
	if err != nil {
		return nil, errio.Error(err)
	}

	return c.Decoder.Decode(payload)
}

// IsEncrypted returns true when the credential is encrypted.
func (c EncodedCredential) IsEncrypted() bool {
	return c.EncryptionAlgorithm != ""
}

// EncodeCredential encodes a Credential as a one line string that can be transferred.
func EncodeCredential(credential Credential) (string, error) {
	cred := newEncodedCredential(credential)

	return encodeCredentialPartsToString(cred.Header, cred.Payload)
}

// EncodeEncryptedCredential encrypts and encodes a Credential as a one line string token that can be transferred.
func EncodeEncryptedCredential(credential Credential, key PassBasedKey) (string, error) {
	cred := newEncodedCredential(credential)

	// Set the `enc` header so it can be used to decrypt later.
	cred.Header["enc"] = key.Name()

	payload, additionalheaders, err := key.Encrypt(cred.Payload)
	if err != nil {
		return "", errio.Error(err)
	}

	for key, value := range additionalheaders {
		cred.Header[key] = value
	}

	return encodeCredentialPartsToString(cred.Header, payload)
}

// newEncodedCredential creates exports and encodes a credential in the payload.
func newEncodedCredential(credential Credential) *EncodedCredential {
	decoder := credential.Decoder()

	return &EncodedCredential{
		Header: map[string]interface{}{
			"type": decoder.Name(),
		},
		Payload: credential.Export(),
		Decoder: decoder,
	}
}

// encodeCredentialPartsToString encodes an header and payload in a format string: header.payload
func encodeCredentialPartsToString(header map[string]interface{}, payload []byte) (string, error) {
	if len(header) == 0 {
		return "", ErrEmptyCredentialHeader
	}

	parts := make([]string, 2)
	headerBytes, err := json.Marshal(header)
	if err != nil {
		return "", ErrInvalidCredential.Errorf("cannot encode header as json: %s", err)
	}

	parts[0] = DefaultCredentialEncoding.EncodeToString(headerBytes)
	parts[1] = DefaultCredentialEncoding.EncodeToString(payload)
	return strings.Join(parts, "."), nil
}

// Parser parses a credential string with support
// for different credential decoders.
type Parser struct {
	SupportedDecoders map[string]CredentialDecoder
}

// NewCredentialParser returns a new credential parser
func NewCredentialParser(decoders []CredentialDecoder) Parser {
	supportedDecoders := map[string]CredentialDecoder{}
	for _, decoder := range decoders {
		supportedDecoders[decoder.Name()] = decoder
	}

	return Parser{
		SupportedDecoders: supportedDecoders,
	}
}

// Parse parses a credential string.
func (p Parser) Parse(raw string) (*EncodedCredential, error) {
	parts := strings.Split(raw, ".")
	if len(parts) != 2 {
		return nil, ErrInvalidNumberOfCredentialSegments(len(parts))
	}

	cred := &EncodedCredential{
		Raw:    raw,
		Header: make(map[string]interface{}),
	}

	// Decode the header
	var err error
	cred.RawHeader, err = DefaultCredentialEncoding.DecodeString(parts[0])
	if err != nil {
		return nil, ErrCannotDecodeCredentialHeader(err)
	}

	err = json.Unmarshal(cred.RawHeader, &cred.Header)
	if err != nil {
		return nil, ErrCannotDecodeCredentialHeader(fmt.Sprintf("cannot unmarshal json: %v", err))
	}

	payloadType, ok := cred.Header["type"].(string)
	if !ok {
		return nil, ErrInvalidCredentialHeaderField("type")
	}

	// Decode the payload
	cred.Decoder, ok = p.SupportedDecoders[payloadType]
	if !ok {
		return nil, ErrUnsupportedCredentialType(payloadType)
	}

	cred.Payload, err = DefaultCredentialEncoding.DecodeString(parts[1])
	if err != nil {
		return nil, ErrCannotDecodeCredentialPayload(err)
	}

	encryptionAlgorithm, ok := cred.Header["enc"].(string)
	if ok {
		cred.EncryptionAlgorithm = encryptionAlgorithm
	}

	return cred, nil
}

// RSACredential implements a Credential for an RSA key.
type RSACredential struct {
	crypto.RSAPrivateKey
}

// GenerateCredential generates a new credential to be used to
// authenticate the account and to decrypt the account key.
<<<<<<< HEAD
func GenerateCredential() (RSACredential, error) {
=======
func GenerateCredential() (*RSACredential, error) {
>>>>>>> c6b4223c
	return generateRSACredential(crypto.RSAKeyLength)
}

func generateRSACredential(keyLength int) (*RSACredential, error) {
	key, err := crypto.GenerateRSAPrivateKey(keyLength)
	if err != nil {
		return nil, errio.Error(err)
	}

	return &RSACredential{
		RSAPrivateKey: key,
	}, nil
}

// Fingerprint returns the key identifier by which the server can identify the credential.
func (c RSACredential) Fingerprint() (string, error) {
	return c.RSAPrivateKey.Public().Fingerprint()
}

// ID returns a string by which the credential can be identified.
func (c RSACredential) ID() (string, error) {
	return c.Fingerprint()
}

// Sign provides proof the given bytes are processed by the owner of the credential.
func (c RSACredential) Sign(data []byte) ([]byte, error) {
	return c.RSAPrivateKey.Sign(data)
}

// SignMethod returns a string by which the signing method can be identified.
func (c RSACredential) SignMethod() string {
	return "PKCS1v15"
}

// Verifier returns the public key to be stored server side to verify an http request authenticated with this credential.
func (c RSACredential) Verifier() ([]byte, error) {
	return c.RSAPrivateKey.Public().Export()
}

// Decoder returns the decoder for the rsa private key.
func (c RSACredential) Decoder() CredentialDecoder {
	return RSAPrivateKeyDecoder{}
}

// Wrap encrypts data, typically an account key.
func (c RSACredential) Wrap(plaintext []byte) (crypto.CiphertextRSAAES, error) {
	return c.RSAPrivateKey.Public().Encrypt(plaintext)
}

// Unwrap decrypts data, typically an account key.
func (c RSACredential) Unwrap(ciphertext crypto.CiphertextRSAAES) ([]byte, error) {
	return c.RSAPrivateKey.Decrypt(ciphertext)
}

// Type returns what type of credential this is.
func (c RSACredential) Type() api.CredentialType {
	return api.CredentialTypeRSA
}

// RSAPrivateKeyDecoder implements the CredentialDecoder interface for an RSA private key.
type RSAPrivateKeyDecoder struct{}

// Decode converts a EncodedCredential's payload into an RSA ClientKey.
func (d RSAPrivateKeyDecoder) Decode(payload []byte) (*RSACredential, error) {
	key, err := x509.ParsePKCS1PrivateKey(payload)
	if err != nil {
		return nil, err
	}

	return &RSACredential{
		RSAPrivateKey: crypto.NewRSAPrivateKey(key),
	}, nil
}

// Name returns the encoding name.
func (d RSAPrivateKeyDecoder) Name() string {
	return "rsa"
}

// PassBasedKey can encrypt a Credential into token values.
type PassBasedKey interface {
	// Name returns the name of the key derivation algorithm.
	Name() string
	// Encrypt encrypts a given payload with the passphrase derived key and returns encrypted bytes and header with encryption parameter values.
	Encrypt(payload []byte) ([]byte, map[string]interface{}, error)
	// Decrypt decrypts a payload with the key and accepts the raw JSON header to read values from.
	Decrypt(payload []byte, header []byte) ([]byte, error)
}

// passbasedKeyHeader is a helper type to help encoding
// and decoding header values for the Scrypt encryption.
type passbasedKeyHeader struct {
	KeyLen int    `json:"klen"`
	Salt   []byte `json:"salt"`
	N      int    `json:"n"`
	R      int    `json:"r"`
	P      int    `json:"p"`
	Nonce  []byte `json:"nonce"`
}

// passBasedKey wraps an scrypt derived key and implements
// the PassBasedKey interface.
type passBasedKey struct {
	key        *crypto.ScryptKey
	passphrase []byte
}

// NewPassBasedKey generates a new key from a passphrase.
func NewPassBasedKey(passphrase []byte) (PassBasedKey, error) {
	key, err := crypto.GenerateScryptKey(passphrase)
	if err != nil {
		return nil, errio.Error(err)
	}

	return passBasedKey{
		key:        key,
		passphrase: passphrase,
	}, nil
}

// Encrypt implements the PassBasedKey interface and encrypts a payload,
// returning the encrypted payload and header values.
func (p passBasedKey) Encrypt(payload []byte) ([]byte, map[string]interface{}, error) {
	ciphertext, err := p.key.Encrypt(payload, crypto.SaltOperationLocalCredentialEncryption)
	if err != nil {
		return nil, nil, errio.Error(err)
	}

	header := passbasedKeyHeader{
		KeyLen: p.key.KeyLen,
		Salt:   p.key.Salt,
		N:      p.key.N,
		R:      p.key.R,
		P:      p.key.P,
		Nonce:  ciphertext.Nonce,
	}
	raw, err := json.Marshal(header)
	if err != nil {
		return nil, nil, errio.Error(err)
	}

	headerMap := make(map[string]interface{})
	err = json.Unmarshal(raw, &headerMap)
	if err != nil {
		return nil, nil, errio.Error(err)
	}

	return ciphertext.Data, headerMap, nil
}

// Name implements the PassBasedKey interface.
func (p passBasedKey) Name() string {
	return "scrypt"
}

// Decrypt decrypts an encrypted payload and reads values from the header when necessary.
func (p passBasedKey) Decrypt(payload []byte, rawHeader []byte) ([]byte, error) {
	header := passbasedKeyHeader{}
	err := json.Unmarshal(rawHeader, &header)
	if err != nil {
		return nil, errio.Error(err)
	}

	key, err := crypto.DeriveScryptKey(p.passphrase, header.Salt, header.N, header.R, header.P, header.KeyLen)
	if err != nil {
		return nil, errio.Error(err)
	}

	return key.Decrypt(
		crypto.CiphertextAES{
			Data:  payload,
			Nonce: header.Nonce,
		},
		crypto.SaltOperationLocalCredentialEncryption,
	)
}<|MERGE_RESOLUTION|>--- conflicted
+++ resolved
@@ -275,11 +275,7 @@
 
 // GenerateCredential generates a new credential to be used to
 // authenticate the account and to decrypt the account key.
-<<<<<<< HEAD
-func GenerateCredential() (RSACredential, error) {
-=======
 func GenerateCredential() (*RSACredential, error) {
->>>>>>> c6b4223c
 	return generateRSACredential(crypto.RSAKeyLength)
 }
 
