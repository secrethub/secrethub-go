<p align="center">
  <a name="secrethub">
    <img src="https://secrethub.io/img/secrethub-logo.svg" alt="SecretHub" width="380px"/>
  </a>
</p>
<h1 align="center">
  <i>Go Client</i>
</h1>

[![GoDoc](http://img.shields.io/badge/godoc-reference-blue.svg)][godoc]
[![Travis CI](https://travis-ci.org/secrethub/secrethub-go.svg?branch=master)][travis-ci]
[![GolangCI](https://golangci.com/badges/github.com/secrethub/secrethub-go.svg)][golang-ci]
[![Go Report Card](https://goreportcard.com/badge/github.com/secrethub/secrethub-go)][goreportcard]
<<<<<<< HEAD
![Licence](https://img.shields.io/hexpm/l/plug.svg)
=======
[![Version]( https://img.shields.io/github/release/secrethub/secrethub-go.svg)][latest-version]
[![Discord](https://img.shields.io/badge/chat-on%20discord-7289da.svg?logo=discord)][discord]
>>>>>>> e72cd4f6

`secrethub-go` provides a client for various SecretHub APIs.

<<<<<<< HEAD
> SecretHub is a developer tool to help you keep database passwords, API tokens, and other secrets out of IT automation scripts.
=======
> [SecretHub][secrethub] is a developer tool to help you keep database passwords, API tokens, and other secrets out of IT automation scripts. 
>>>>>>> e72cd4f6

<img src="https://secrethub.io/img/secrethub-gopher.png" alt="Gopher" width="160px"/>

## Getting started

### Prerequisites

In order to use the SecretHub Go client library, you need an account on __SecretHub__. You can create a free account by [signing up through the CLI](https://secrethub.io/docs/getting-started/).

### Installation

Install secrethub-go with:

```sh
go get -u github.com/secrethub/secrethub-go
```

Or install a specific version with:

```sh
go get -u github.com/secrethub/secrethub-go@vX.Y.Z
```

Then, import it using:

``` go
import (
    "github.com/secrethub/secrethub-go/pkg/secrethub"
)
```

## Examples

For details on all functionality of this library, see the [GoDoc][godoc] documentation.

Below are a few simple examples:

```go
import (
	"github.com/secrethub/secrethub-go/pkg/randchar"
	"github.com/secrethub/secrethub-go/pkg/secrethub"
)

// Setup
credential, err := secrethub.NewCredential("<your credential>", "<passphrase>")
client := secrethub.NewClient(credential, nil)

// Write
secret, err := client.Secrets().Write("path/to/secret", []byte("password123"))

// Read
secret, err = client.Secrets().Versions().GetWithData("path/to/secret:latest")
fmt.Println(secret.Data) // prints password123

// Generate a slice of 32 alphanumeric characters.
data, err := randchar.NewGenerator(false).Generate(32)
secret, err = client.Secrets().Write("path/to/secret", data)
```

Note that only packages inside the `/pkg` directory should be considered library code that you can use in your projects. All other code is not guaranteed to be backwards compatible and may change in the future.

## Development

Pull requests from the community are welcome.
If you'd like to contribute, please checkout [the contributing guidelines](./CONTRIBUTING.md).

## Testing

Run all tests:

    make test

Run tests for one package:

    go test ./pkg/secrethub

Run a single test:

    go test ./pkg/secrethub -run TestSignup

For any requests, bug or comments, please [open an issue][issues] or [submit a
pull request][pulls].

<<<<<<< HEAD
## License

This project is licensed under the Apache License 2.0 - see the LICENSE.md file for details
=======
## Getting help

Come chat with us on [Discord][discord] or email us at [support@secrethub.io](mailto:support@secrethub.io)
>>>>>>> e72cd4f6

## Attributions

["gopher.png"][original-gopher] by [Takuya Ueda][tenntenn] is licensed under [CC BY 3.0][creative-commons-3.0]

[original-gopher]: https://camo.githubusercontent.com/98ed65187a84ecf897273d9fa18118ce45845057/68747470733a2f2f7261772e6769746875622e636f6d2f676f6c616e672d73616d706c65732f676f706865722d766563746f722f6d61737465722f676f706865722e706e67
[creative-commons-3.0]: https://creativecommons.org/licenses/by/3.0/
[tenntenn]: https://twitter.com/tenntenn

[secrethub]: https://secrethub.io
[latest-version]: https://github.com/secrethub/secrethub-go/releases/latest
[issues]: https://github.com/secrethub/secrethub-go/issues/new
[pulls]: https://github.com/secrethub/secrethub-go/pulls
[godoc]: http://godoc.org/github.com/secrethub/secrethub-go
[golang-ci]: https://golangci.com/r/github.com/secrethub/secrethub-go
[goreportcard]: https://goreportcard.com/report/github.com/secrethub/secrethub-go
[travis-ci]: https://travis-ci.org/secrethub/secrethub-go
[discord]: https://discord.gg/EQcE87s<|MERGE_RESOLUTION|>--- conflicted
+++ resolved
@@ -11,20 +11,13 @@
 [![Travis CI](https://travis-ci.org/secrethub/secrethub-go.svg?branch=master)][travis-ci]
 [![GolangCI](https://golangci.com/badges/github.com/secrethub/secrethub-go.svg)][golang-ci]
 [![Go Report Card](https://goreportcard.com/badge/github.com/secrethub/secrethub-go)][goreportcard]
-<<<<<<< HEAD
-![Licence](https://img.shields.io/hexpm/l/plug.svg)
-=======
 [![Version]( https://img.shields.io/github/release/secrethub/secrethub-go.svg)][latest-version]
 [![Discord](https://img.shields.io/badge/chat-on%20discord-7289da.svg?logo=discord)][discord]
->>>>>>> e72cd4f6
+![Licence](https://img.shields.io/hexpm/l/plug.svg)
 
 `secrethub-go` provides a client for various SecretHub APIs.
 
-<<<<<<< HEAD
-> SecretHub is a developer tool to help you keep database passwords, API tokens, and other secrets out of IT automation scripts.
-=======
-> [SecretHub][secrethub] is a developer tool to help you keep database passwords, API tokens, and other secrets out of IT automation scripts. 
->>>>>>> e72cd4f6
+> [SecretHub][secrethub] is a developer tool to help you keep database passwords, API tokens, and other secrets out of IT automation scripts.
 
 <img src="https://secrethub.io/img/secrethub-gopher.png" alt="Gopher" width="160px"/>
 
@@ -108,15 +101,13 @@
 For any requests, bug or comments, please [open an issue][issues] or [submit a
 pull request][pulls].
 
-<<<<<<< HEAD
 ## License
 
 This project is licensed under the Apache License 2.0 - see the LICENSE.md file for details
-=======
+
 ## Getting help
 
 Come chat with us on [Discord][discord] or email us at [support@secrethub.io](mailto:support@secrethub.io)
->>>>>>> e72cd4f6
 
 ## Attributions
 
