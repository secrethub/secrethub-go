--- conflicted
+++ resolved
@@ -26,21 +26,13 @@
 
 // Service represents a service account on SecretHub.
 type Service struct {
-<<<<<<< HEAD
-	AccountID   *uuid.UUID `json:"account_id"`
-	ServiceID   string     `json:"service_id"`
-	Repo        *Repo      `json:"repo"`
-	Description string     `json:"description"`
-	CreatedBy   *uuid.UUID `json:"created_by,omitempty"`
-	CreatedAt   time.Time  `json:"created_at"`
-=======
 	AccountID   *uuid.UUID  `json:"account_id"`
 	ServiceID   string      `json:"service_id"`
 	Repo        *Repo       `json:"repo"`
 	Description string      `json:"description"`
 	CreatedBy   *uuid.UUID  `json:"created_by,omitempty"`
+	CreatedAt   time.Time   `json:"created_at"`
 	Credential  *Credential `json:"credential"`
->>>>>>> 8eaaf967
 }
 
 // Trim removes all non-essential fields from Service for output
