// Package uuid is a utility package to standardize and abstract away how UUIDs are generated and used.
package uuid

import (
	gid "github.com/satori/go.uuid"

	"github.com/secrethub/secrethub-go/internals/errio"
)

// Errors
var (
	ErrInvalidUUID = errio.Namespace("uuid").Code("invalid").ErrorPref("invalid uuid: %s")
)

// UUID is a wrapper around go.uuid.UUID
type UUID struct {
	gid.UUID
}

// New generates a new UUID.
func New() UUID {
	id := gid.NewV4()
	return UUID{id}
}

// FromString reads a UUID from a string
func FromString(str string) (UUID, error) {
	id, err := gid.FromString(str)
	if err != nil {
<<<<<<< HEAD
		return nil, ErrInvalidUUID(err)
=======
		return UUID{}, err
>>>>>>> 9466a59f
	}
	return UUID{id}, nil
}

// ToString converts UUID into string
func (u *UUID) ToString() string {
	return u.UUID.String()
}

// IsZero returns true if the UUID is equal to the zero-value.
func (u *UUID) IsZero() bool {
	return u.UUID == gid.UUID([gid.Size]byte{0})
}

// Equal returns true if both argument UUIDs contain the same value.
func Equal(a UUID, b UUID) bool {
	return gid.Equal(a.UUID, b.UUID)
}

// Validate validates a uuid string is a valid UUID.
func Validate(str string) error {
	_, err := FromString(str)
	return err
}<|MERGE_RESOLUTION|>--- conflicted
+++ resolved
@@ -27,11 +27,7 @@
 func FromString(str string) (UUID, error) {
 	id, err := gid.FromString(str)
 	if err != nil {
-<<<<<<< HEAD
-		return nil, ErrInvalidUUID(err)
-=======
-		return UUID{}, err
->>>>>>> 9466a59f
+		return UUID{}, ErrInvalidUUID(err)
 	}
 	return UUID{id}, nil
 }
